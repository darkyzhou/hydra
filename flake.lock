{
  "nodes": {
    "flake-compat": {
      "flake": false,
      "locked": {
        "lastModified": 1673956053,
        "narHash": "sha256-4gtG9iQuiKITOjNQQeQIpoIB6b16fm+504Ch3sNKLd8=",
        "owner": "edolstra",
        "repo": "flake-compat",
        "rev": "35bb57c0c8d8b62bbfd284272c928ceb64ddbde9",
        "type": "github"
      },
      "original": {
        "owner": "edolstra",
        "repo": "flake-compat",
        "type": "github"
      }
    },
    "lowdown-src": {
      "flake": false,
      "locked": {
        "lastModified": 1633514407,
        "narHash": "sha256-Dw32tiMjdK9t3ETl5fzGrutQTzh2rufgZV4A/BbxuD4=",
        "owner": "kristapsdz",
        "repo": "lowdown",
        "rev": "d2c2b44ff6c27b936ec27358a2653caaef8f73b8",
        "type": "github"
      },
      "original": {
        "owner": "kristapsdz",
        "repo": "lowdown",
        "type": "github"
      }
    },
    "nix": {
      "inputs": {
        "flake-compat": "flake-compat",
        "lowdown-src": "lowdown-src",
        "nixpkgs": [
          "nixpkgs"
        ],
        "nixpkgs-regression": "nixpkgs-regression"
      },
      "locked": {
<<<<<<< HEAD
        "lastModified": 1702314838,
        "narHash": "sha256-calxK+fZ4/tZy1fbph8qyx4ePUAf4ZdvIugpzWeFIGE=",
        "owner": "NixOS",
        "repo": "nix",
        "rev": "ae451e2247b18be6bd36b9d85e41b632e774f40b",
=======
        "lastModified": 1702510710,
        "narHash": "sha256-9K+w1mQgmUxCmEsPaSFkpYsj/cxjO2PSwTCPkNZ/NiU=",
        "owner": "NixOS",
        "repo": "nix",
        "rev": "b38e5a665e9d0aa7975beb0ed12e42d13a392e74",
>>>>>>> 7517c134
        "type": "github"
      },
      "original": {
        "owner": "NixOS",
        "ref": "2.19-maintenance",
        "repo": "nix",
        "type": "github"
      }
    },
    "nixpkgs": {
      "locked": {
        "lastModified": 1701615100,
        "narHash": "sha256-7VI84NGBvlCTduw2aHLVB62NvCiZUlALLqBe5v684Aw=",
        "owner": "NixOS",
        "repo": "nixpkgs",
        "rev": "e9f06adb793d1cca5384907b3b8a4071d5d7cb19",
        "type": "github"
      },
      "original": {
        "owner": "NixOS",
        "ref": "nixos-23.05",
        "repo": "nixpkgs",
        "type": "github"
      }
    },
    "nixpkgs-regression": {
      "locked": {
        "lastModified": 1643052045,
        "narHash": "sha256-uGJ0VXIhWKGXxkeNnq4TvV3CIOkUJ3PAoLZ3HMzNVMw=",
        "owner": "NixOS",
        "repo": "nixpkgs",
        "rev": "215d4d0fd80ca5163643b03a33fde804a29cc1e2",
        "type": "github"
      },
      "original": {
        "owner": "NixOS",
        "repo": "nixpkgs",
        "rev": "215d4d0fd80ca5163643b03a33fde804a29cc1e2",
        "type": "github"
      }
    },
    "root": {
      "inputs": {
        "nix": "nix",
        "nixpkgs": "nixpkgs"
      }
    }
  },
  "root": "root",
  "version": 7
}<|MERGE_RESOLUTION|>--- conflicted
+++ resolved
@@ -42,19 +42,11 @@
         "nixpkgs-regression": "nixpkgs-regression"
       },
       "locked": {
-<<<<<<< HEAD
-        "lastModified": 1702314838,
-        "narHash": "sha256-calxK+fZ4/tZy1fbph8qyx4ePUAf4ZdvIugpzWeFIGE=",
-        "owner": "NixOS",
-        "repo": "nix",
-        "rev": "ae451e2247b18be6bd36b9d85e41b632e774f40b",
-=======
         "lastModified": 1702510710,
         "narHash": "sha256-9K+w1mQgmUxCmEsPaSFkpYsj/cxjO2PSwTCPkNZ/NiU=",
         "owner": "NixOS",
         "repo": "nix",
         "rev": "b38e5a665e9d0aa7975beb0ed12e42d13a392e74",
->>>>>>> 7517c134
         "type": "github"
       },
       "original": {
