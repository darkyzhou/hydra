{
  "nodes": {
    "flake-parts": {
      "inputs": {
        "nixpkgs-lib": [
          "nix-eval-jobs",
          "nixpkgs"
        ]
      },
      "locked": {
        "lastModified": 1722555600,
        "narHash": "sha256-XOQkdLafnb/p9ij77byFQjDf5m5QYl9b2REiVClC+x4=",
        "owner": "hercules-ci",
        "repo": "flake-parts",
        "rev": "8471fe90ad337a8074e957b69ca4d0089218391d",
        "type": "github"
      },
      "original": {
        "owner": "hercules-ci",
        "repo": "flake-parts",
        "type": "github"
      }
    },
    "libgit2": {
      "flake": false,
      "locked": {
        "lastModified": 1715853528,
        "narHash": "sha256-J2rCxTecyLbbDdsyBWn9w7r3pbKRMkI9E7RvRgAqBdY=",
        "owner": "libgit2",
        "repo": "libgit2",
        "rev": "36f7e21ad757a3dacc58cf7944329da6bc1d6e96",
        "type": "github"
      },
      "original": {
        "owner": "libgit2",
        "ref": "v1.8.1",
        "repo": "libgit2",
        "type": "github"
      }
    },
    "nix": {
      "inputs": {
        "flake-compat": [],
        "flake-parts": [],
        "git-hooks-nix": [],
        "libgit2": [
          "libgit2"
        ],
        "nixpkgs": [
          "nixpkgs"
        ],
        "nixpkgs-23-11": [],
        "nixpkgs-regression": []
      },
      "locked": {
<<<<<<< HEAD
        "lastModified": 1717016009,
        "narHash": "sha256-RJ0k7fvKjuUGt439F9uFtUw44SM87A+XKBf6sH6qPy8=",
        "owner": "NixOS",
        "repo": "nix",
        "rev": "ef5c846e257e1e284ad47ed6be4308d190fe6531",
=======
        "lastModified": 1726787955,
        "narHash": "sha256-XFznzb8L4SdUm9u+w3DPpMWJhffuv+/6+aiVl00slns=",
        "owner": "NixOS",
        "repo": "nix",
        "rev": "a7fdef6858dd45b9d7bda7c92324c63faee7f509",
>>>>>>> c6f98202
        "type": "github"
      },
      "original": {
        "owner": "NixOS",
<<<<<<< HEAD
=======
        "ref": "2.24-maintenance",
>>>>>>> c6f98202
        "repo": "nix",
        "type": "github"
      }
    },
    "nix-eval-jobs": {
      "inputs": {
        "flake-parts": "flake-parts",
        "nix-github-actions": [],
        "nixpkgs": [
          "nixpkgs"
        ],
        "treefmt-nix": "treefmt-nix"
      },
      "locked": {
        "lastModified": 1733814344,
        "narHash": "sha256-3wwtKpS5tUBdjaGeSia7CotonbiRB6K5Kp0dsUt3nzU=",
        "owner": "nix-community",
        "repo": "nix-eval-jobs",
        "rev": "889ea1406736b53cf165b6c28398aae3969418d1",
        "type": "github"
      },
      "original": {
        "owner": "nix-community",
        "ref": "release-2.24",
        "repo": "nix-eval-jobs",
        "type": "github"
      }
    },
    "nixpkgs": {
      "locked": {
        "lastModified": 1726688310,
        "narHash": "sha256-Xc9lEtentPCEtxc/F1e6jIZsd4MPDYv4Kugl9WtXlz0=",
        "owner": "NixOS",
        "repo": "nixpkgs",
        "rev": "dbebdd67a6006bb145d98c8debf9140ac7e651d0",
        "type": "github"
      },
      "original": {
        "owner": "NixOS",
        "ref": "nixos-24.05-small",
        "repo": "nixpkgs",
        "type": "github"
      }
    },
    "root": {
      "inputs": {
        "libgit2": "libgit2",
        "nix": "nix",
        "nix-eval-jobs": "nix-eval-jobs",
        "nixpkgs": "nixpkgs"
      }
    },
    "treefmt-nix": {
      "inputs": {
        "nixpkgs": [
          "nix-eval-jobs",
          "nixpkgs"
        ]
      },
      "locked": {
        "lastModified": 1723303070,
        "narHash": "sha256-krGNVA30yptyRonohQ+i9cnK+CfCpedg6z3qzqVJcTs=",
        "owner": "numtide",
        "repo": "treefmt-nix",
        "rev": "14c092e0326de759e16b37535161b3cb9770cea3",
        "type": "github"
      },
      "original": {
        "owner": "numtide",
        "repo": "treefmt-nix",
        "type": "github"
      }
    }
  },
  "root": "root",
  "version": 7
}<|MERGE_RESOLUTION|>--- conflicted
+++ resolved
@@ -53,27 +53,16 @@
         "nixpkgs-regression": []
       },
       "locked": {
-<<<<<<< HEAD
-        "lastModified": 1717016009,
-        "narHash": "sha256-RJ0k7fvKjuUGt439F9uFtUw44SM87A+XKBf6sH6qPy8=",
-        "owner": "NixOS",
-        "repo": "nix",
-        "rev": "ef5c846e257e1e284ad47ed6be4308d190fe6531",
-=======
         "lastModified": 1726787955,
         "narHash": "sha256-XFznzb8L4SdUm9u+w3DPpMWJhffuv+/6+aiVl00slns=",
         "owner": "NixOS",
         "repo": "nix",
         "rev": "a7fdef6858dd45b9d7bda7c92324c63faee7f509",
->>>>>>> c6f98202
         "type": "github"
       },
       "original": {
         "owner": "NixOS",
-<<<<<<< HEAD
-=======
         "ref": "2.24-maintenance",
->>>>>>> c6f98202
         "repo": "nix",
         "type": "github"
       }
