{
  "nodes": {
    "lowdown-src": {
      "flake": false,
      "locked": {
        "lastModified": 1598695561,
        "narHash": "sha256-gyH/5j+h/nWw0W8AcR2WKvNBUsiQ7QuxqSJNXAwV+8E=",
        "owner": "kristapsdz",
        "repo": "lowdown",
        "rev": "1705b4a26fbf065d9574dce47a94e8c7c79e052f",
        "type": "github"
      },
      "original": {
        "owner": "kristapsdz",
        "repo": "lowdown",
        "type": "github"
      }
    },
    "nix": {
      "inputs": {
        "lowdown-src": "lowdown-src",
        "nixpkgs": "nixpkgs"
      },
      "locked": {
        "lastModified": 1603045979,
        "narHash": "sha256-+AzESw+pguO3eWTjV+fy2rBuvua8teg0Lptm+gpNV18=",
        "owner": "NixOS",
        "repo": "nix",
        "rev": "20a7d8d23a19530207378fc74ddd558232240f43",
        "type": "github"
      },
      "original": {
        "id": "nix",
        "type": "indirect"
      }
    },
    "nixpkgs": {
      "locked": {
        "lastModified": 1602604700,
        "narHash": "sha256-TSfAZX0czPf1P8xnnGFXcoeoM9I5CaFjAdNP63W9DCY=",
        "owner": "NixOS",
        "repo": "nixpkgs",
        "rev": "3a10a004bb5802d5f23c58886722e4239705e733",
        "type": "github"
      },
      "original": {
        "id": "nixpkgs",
        "ref": "nixos-20.03-small",
        "type": "indirect"
      }
    },
    "nixpkgs_2": {
      "locked": {
<<<<<<< HEAD
        "lastModified": 1600952868,
        "narHash": "sha256-U1HfLLrV7gs2u0hU1YjU4aDGbTC1uYtxyNu2TWXKXMY=",
        "owner": "NixOS",
        "repo": "nixpkgs",
        "rev": "5659cb448e9b615d642c5fe52779c2223e72f7eb",
=======
        "lastModified": 1602230526,
        "narHash": "sha256-3/ucBPYg42P+1ji5/7q227Ek/Eq2C7zeiB9sZl5UpIY=",
        "owner": "NixOS",
        "repo": "nixpkgs",
        "rev": "0b8799ecaaf0dc6b4c11583a3c96ca5b40fcfdfb",
>>>>>>> 869671e5
        "type": "github"
      },
      "original": {
        "id": "nixpkgs",
        "ref": "nixos-20.09",
        "type": "indirect"
      }
    },
    "root": {
      "inputs": {
        "nix": "nix",
        "nixpkgs": "nixpkgs_2"
      }
    }
  },
  "root": "root",
  "version": 7
}<|MERGE_RESOLUTION|>--- conflicted
+++ resolved
@@ -51,19 +51,11 @@
     },
     "nixpkgs_2": {
       "locked": {
-<<<<<<< HEAD
         "lastModified": 1600952868,
         "narHash": "sha256-U1HfLLrV7gs2u0hU1YjU4aDGbTC1uYtxyNu2TWXKXMY=",
         "owner": "NixOS",
         "repo": "nixpkgs",
         "rev": "5659cb448e9b615d642c5fe52779c2223e72f7eb",
-=======
-        "lastModified": 1602230526,
-        "narHash": "sha256-3/ucBPYg42P+1ji5/7q227Ek/Eq2C7zeiB9sZl5UpIY=",
-        "owner": "NixOS",
-        "repo": "nixpkgs",
-        "rev": "0b8799ecaaf0dc6b4c11583a3c96ca5b40fcfdfb",
->>>>>>> 869671e5
         "type": "github"
       },
       "original": {
