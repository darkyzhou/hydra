use utf8;
package Hydra::Schema::Jobsets;

# Created by DBIx::Class::Schema::Loader
# DO NOT MODIFY THE FIRST PART OF THIS FILE

=head1 NAME

Hydra::Schema::Jobsets

=cut

use strict;
use warnings;

use base 'DBIx::Class::Core';

=head1 COMPONENTS LOADED

=over 4

=item * L<Hydra::Component::ToJSON>

=back

=cut

__PACKAGE__->load_components("+Hydra::Component::ToJSON");

=head1 TABLE: C<jobsets>

=cut

__PACKAGE__->table("jobsets");

=head1 ACCESSORS

=head2 name

  data_type: 'text'
  is_nullable: 0

=head2 id

  data_type: 'integer'
  is_auto_increment: 1
  is_nullable: 0
  sequence: 'jobsets_id_seq'

=head2 project

  data_type: 'text'
  is_foreign_key: 1
  is_nullable: 0

=head2 description

  data_type: 'text'
  is_nullable: 1

=head2 nixexprinput

  data_type: 'text'
<<<<<<< HEAD
  is_foreign_key: 1
=======
>>>>>>> add4f610
  is_nullable: 1

=head2 nixexprpath

  data_type: 'text'
  is_nullable: 1

=head2 errormsg

  data_type: 'text'
  is_nullable: 1

=head2 errortime

  data_type: 'integer'
  is_nullable: 1

=head2 lastcheckedtime

  data_type: 'integer'
  is_nullable: 1

=head2 triggertime

  data_type: 'integer'
  is_nullable: 1

=head2 enabled

  data_type: 'integer'
  default_value: 1
  is_nullable: 0

=head2 enableemail

  data_type: 'integer'
  default_value: 1
  is_nullable: 0

=head2 hidden

  data_type: 'integer'
  default_value: 0
  is_nullable: 0

=head2 emailoverride

  data_type: 'text'
  is_nullable: 0

=head2 keepnr

  data_type: 'integer'
  default_value: 3
  is_nullable: 0

=head2 checkinterval

  data_type: 'integer'
  default_value: 300
  is_nullable: 0

=head2 schedulingshares

  data_type: 'integer'
  default_value: 100
  is_nullable: 0

=head2 fetcherrormsg

  data_type: 'text'
  is_nullable: 1

=head2 forceeval

  data_type: 'boolean'
  is_nullable: 1

=head2 starttime

  data_type: 'integer'
  is_nullable: 1

=head2 type

  data_type: 'integer'
  default_value: 0
  is_nullable: 0

=head2 flake

  data_type: 'text'
  is_nullable: 1

=cut

__PACKAGE__->add_columns(
  "name",
  { data_type => "text", is_nullable => 0 },
  "id",
  {
    data_type         => "integer",
    is_auto_increment => 1,
    is_nullable       => 0,
    sequence          => "jobsets_id_seq",
  },
  "project",
  { data_type => "text", is_foreign_key => 1, is_nullable => 0 },
  "description",
  { data_type => "text", is_nullable => 1 },
  "nixexprinput",
<<<<<<< HEAD
  { data_type => "text", is_foreign_key => 1, is_nullable => 1 },
=======
  { data_type => "text", is_nullable => 1 },
>>>>>>> add4f610
  "nixexprpath",
  { data_type => "text", is_nullable => 1 },
  "errormsg",
  { data_type => "text", is_nullable => 1 },
  "errortime",
  { data_type => "integer", is_nullable => 1 },
  "lastcheckedtime",
  { data_type => "integer", is_nullable => 1 },
  "triggertime",
  { data_type => "integer", is_nullable => 1 },
  "enabled",
  { data_type => "integer", default_value => 1, is_nullable => 0 },
  "enableemail",
  { data_type => "integer", default_value => 1, is_nullable => 0 },
  "hidden",
  { data_type => "integer", default_value => 0, is_nullable => 0 },
  "emailoverride",
  { data_type => "text", is_nullable => 0 },
  "keepnr",
  { data_type => "integer", default_value => 3, is_nullable => 0 },
  "checkinterval",
  { data_type => "integer", default_value => 300, is_nullable => 0 },
  "schedulingshares",
  { data_type => "integer", default_value => 100, is_nullable => 0 },
  "fetcherrormsg",
  { data_type => "text", is_nullable => 1 },
  "forceeval",
  { data_type => "boolean", is_nullable => 1 },
  "starttime",
  { data_type => "integer", is_nullable => 1 },
  "type",
  { data_type => "integer", default_value => 0, is_nullable => 0 },
  "flake",
  { data_type => "text", is_nullable => 1 },
);

=head1 PRIMARY KEY

=over 4

=item * L</project>

=item * L</name>

=back

=cut

__PACKAGE__->set_primary_key("project", "name");

=head1 UNIQUE CONSTRAINTS

=head2 C<jobsets_id_unique>

=over 4

=item * L</id>

=back

=cut

__PACKAGE__->add_unique_constraint("jobsets_id_unique", ["id"]);

=head1 RELATIONS

=head2 buildmetrics

Type: has_many

Related object: L<Hydra::Schema::BuildMetrics>

=cut

__PACKAGE__->has_many(
  "buildmetrics",
  "Hydra::Schema::BuildMetrics",
  {
    "foreign.jobset"  => "self.name",
    "foreign.project" => "self.project",
  },
  undef,
);

=head2 builds_jobset_ids

Type: has_many

Related object: L<Hydra::Schema::Builds>

=cut

__PACKAGE__->has_many(
  "builds_jobset_ids",
  "Hydra::Schema::Builds",
  { "foreign.jobset_id" => "self.id" },
  undef,
);

=head2 builds_project_jobsets

Type: has_many

Related object: L<Hydra::Schema::Builds>

=cut

__PACKAGE__->has_many(
  "builds_project_jobsets",
  "Hydra::Schema::Builds",
  {
    "foreign.jobset"  => "self.name",
    "foreign.project" => "self.project",
  },
  undef,
);

=head2 jobs_jobset_ids

Type: has_many

Related object: L<Hydra::Schema::Jobs>

=cut

__PACKAGE__->has_many(
  "jobs_jobset_ids",
  "Hydra::Schema::Jobs",
  { "foreign.jobset_id" => "self.id" },
  undef,
);

=head2 jobs_project_jobsets

Type: has_many

Related object: L<Hydra::Schema::Jobs>

=cut

__PACKAGE__->has_many(
  "jobs_project_jobsets",
  "Hydra::Schema::Jobs",
  {
    "foreign.jobset"  => "self.name",
    "foreign.project" => "self.project",
  },
  undef,
);

=head2 jobsetevals

Type: has_many

Related object: L<Hydra::Schema::JobsetEvals>

=cut

__PACKAGE__->has_many(
  "jobsetevals",
  "Hydra::Schema::JobsetEvals",
  {
    "foreign.jobset"  => "self.name",
    "foreign.project" => "self.project",
  },
  undef,
);

<<<<<<< HEAD
=head2 jobsetinput

Type: belongs_to

Related object: L<Hydra::Schema::JobsetInputs>

=cut

__PACKAGE__->belongs_to(
  "jobsetinput",
  "Hydra::Schema::JobsetInputs",
  { jobset => "name", name => "nixexprinput", project => "project" },
  {
    is_deferrable => 0,
    join_type     => "LEFT",
    on_delete     => "NO ACTION",
    on_update     => "NO ACTION",
  },
);

=======
>>>>>>> add4f610
=head2 jobsetinputs

Type: has_many

Related object: L<Hydra::Schema::JobsetInputs>

=cut

__PACKAGE__->has_many(
  "jobsetinputs",
  "Hydra::Schema::JobsetInputs",
  {
    "foreign.jobset"  => "self.name",
    "foreign.project" => "self.project",
  },
  undef,
);

=head2 jobsetrenames

Type: has_many

Related object: L<Hydra::Schema::JobsetRenames>

=cut

__PACKAGE__->has_many(
  "jobsetrenames",
  "Hydra::Schema::JobsetRenames",
  { "foreign.project" => "self.project", "foreign.to_" => "self.name" },
  undef,
);

=head2 project

Type: belongs_to

Related object: L<Hydra::Schema::Projects>

=cut

__PACKAGE__->belongs_to(
  "project",
  "Hydra::Schema::Projects",
  { name => "project" },
  { is_deferrable => 0, on_delete => "CASCADE", on_update => "CASCADE" },
);

=head2 starredjobs

Type: has_many

Related object: L<Hydra::Schema::StarredJobs>

=cut

__PACKAGE__->has_many(
  "starredjobs",
  "Hydra::Schema::StarredJobs",
  {
    "foreign.jobset"  => "self.name",
    "foreign.project" => "self.project",
  },
  undef,
);


<<<<<<< HEAD
# Created by DBIx::Class::Schema::Loader v0.07049 @ 2019-05-11 00:03:52
# DO NOT MODIFY THIS OR ANYTHING ABOVE! md5sum:UVG1D59bXaQ1TUEF237tXQ
=======
# Created by DBIx::Class::Schema::Loader v0.07049 @ 2020-02-09 15:32:17
# DO NOT MODIFY THIS OR ANYTHING ABOVE! md5sum:P8+t7rgpOqkGwRdM2b+3Bw


=head2 builds

Type: has_many

Related object: L<Hydra::Schema::Builds>

=cut

__PACKAGE__->has_many(
  "builds",
  "Hydra::Schema::Builds",
  {
    "foreign.jobset"  => "self.name",
    "foreign.project" => "self.project",
  },
  undef,
);

=head2 jobs

Type: has_many

Related object: L<Hydra::Schema::Jobs>

=cut

__PACKAGE__->has_many(
  "jobs",
  "Hydra::Schema::Jobs",
  {
    "foreign.jobset"  => "self.name",
    "foreign.project" => "self.project",
  },
  undef,
);

__PACKAGE__->add_column(
    "+id" => { retrieve_on_insert => 1 }
);
>>>>>>> add4f610

my %hint = (
    columns => [
        "enabled",
        "errormsg",
        "fetcherrormsg",
        "emailoverride",
        "nixexprpath",
        "nixexprinput"
    ],
    eager_relations => {
        jobsetinputs => "name"
    }
);

sub json_hint {
    return \%hint;
}

1;<|MERGE_RESOLUTION|>--- conflicted
+++ resolved
@@ -61,10 +61,6 @@
 =head2 nixexprinput
 
   data_type: 'text'
-<<<<<<< HEAD
-  is_foreign_key: 1
-=======
->>>>>>> add4f610
   is_nullable: 1
 
 =head2 nixexprpath
@@ -176,11 +172,7 @@
   "description",
   { data_type => "text", is_nullable => 1 },
   "nixexprinput",
-<<<<<<< HEAD
-  { data_type => "text", is_foreign_key => 1, is_nullable => 1 },
-=======
-  { data_type => "text", is_nullable => 1 },
->>>>>>> add4f610
+  { data_type => "text", is_nullable => 1 },
   "nixexprpath",
   { data_type => "text", is_nullable => 1 },
   "errormsg",
@@ -349,29 +341,6 @@
   undef,
 );
 
-<<<<<<< HEAD
-=head2 jobsetinput
-
-Type: belongs_to
-
-Related object: L<Hydra::Schema::JobsetInputs>
-
-=cut
-
-__PACKAGE__->belongs_to(
-  "jobsetinput",
-  "Hydra::Schema::JobsetInputs",
-  { jobset => "name", name => "nixexprinput", project => "project" },
-  {
-    is_deferrable => 0,
-    join_type     => "LEFT",
-    on_delete     => "NO ACTION",
-    on_update     => "NO ACTION",
-  },
-);
-
-=======
->>>>>>> add4f610
 =head2 jobsetinputs
 
 Type: has_many
@@ -439,10 +408,6 @@
 );
 
 
-<<<<<<< HEAD
-# Created by DBIx::Class::Schema::Loader v0.07049 @ 2019-05-11 00:03:52
-# DO NOT MODIFY THIS OR ANYTHING ABOVE! md5sum:UVG1D59bXaQ1TUEF237tXQ
-=======
 # Created by DBIx::Class::Schema::Loader v0.07049 @ 2020-02-09 15:32:17
 # DO NOT MODIFY THIS OR ANYTHING ABOVE! md5sum:P8+t7rgpOqkGwRdM2b+3Bw
 
@@ -486,7 +451,6 @@
 __PACKAGE__->add_column(
     "+id" => { retrieve_on_insert => 1 }
 );
->>>>>>> add4f610
 
 my %hint = (
     columns => [
