#include <algorithm>
#include <cmath>

#include <sys/types.h>
#include <sys/stat.h>
#include <fcntl.h>

#include "build-result.hh"
#include "path.hh"
#include "serve-protocol.hh"
#include "state.hh"
#include "current-process.hh"
#include "processes.hh"
#include "util.hh"
#include "serve-protocol.hh"
#include "serve-protocol-impl.hh"
#include "finally.hh"
#include "url.hh"

using namespace nix;


struct Child
{
    Pid pid;
    AutoCloseFD to, from;
};


static void append(Strings & dst, const Strings & src)
{
    dst.insert(dst.end(), src.begin(), src.end());
}

namespace nix::build_remote {

static Strings extraStoreArgs(std::string & machine)
{
    Strings result;
    try {
        auto parsed = parseURL(machine);
        if (parsed.scheme != "ssh") {
            throw SysError("Currently, only (legacy-)ssh stores are supported!");
        }
        machine = parsed.authority.value_or("");
        auto remoteStore = parsed.query.find("remote-store");
        if (remoteStore != parsed.query.end()) {
            result = {"--store", shellEscape(remoteStore->second)};
        }
    } catch (BadURL &) {
        // We just try to continue with `machine->sshName` here for backwards compat.
    }

    return result;
}

static void openConnection(Machine::ptr machine, Path tmpDir, int stderrFD, Child & child)
{
    std::string pgmName;
    Pipe to, from;
    to.create();
    from.create();

    Strings argv;
    if (machine->isLocalhost()) {
        pgmName = "nix-store";
        argv = {"nix-store", "--builders", "", "--serve", "--write"};
    } else {
        pgmName = "ssh";
        auto sshName = machine->sshName;
        Strings extraArgs = extraStoreArgs(sshName);
        argv = {"ssh", sshName};
        if (machine->sshKey != "") append(argv, {"-i", machine->sshKey});
        if (machine->sshPublicHostKey != "") {
            Path fileName = tmpDir + "/host-key";
            auto p = machine->sshName.find("@");
            std::string host = p != std::string::npos ? std::string(machine->sshName, p + 1) : machine->sshName;
            writeFile(fileName, host + " " + machine->sshPublicHostKey + "\n");
            append(argv, {"-oUserKnownHostsFile=" + fileName});
        }
        append(argv,
            { "-x", "-a", "-oBatchMode=yes", "-oConnectTimeout=60", "-oTCPKeepAlive=yes"
            , "--", "nix-store", "--serve", "--write" });
        append(argv, extraArgs);
    }

    child.pid = startProcess([&]() {
        restoreProcessContext();

        if (dup2(to.readSide.get(), STDIN_FILENO) == -1)
            throw SysError("cannot dup input pipe to stdin");

        if (dup2(from.writeSide.get(), STDOUT_FILENO) == -1)
            throw SysError("cannot dup output pipe to stdout");

        if (dup2(stderrFD, STDERR_FILENO) == -1)
            throw SysError("cannot dup stderr");

        execvp(argv.front().c_str(), (char * *) stringsToCharPtrs(argv).data()); // FIXME: remove cast

        throw SysError("cannot start %s", pgmName);
    });

    to.readSide = -1;
    from.writeSide = -1;

    child.to = to.writeSide.release();
    child.from = from.readSide.release();
}


<<<<<<< HEAD
static void copyClosureTo(
    Machine::Connection & conn,
    Store & destStore,
    const StorePathSet & paths,
=======
static void copyClosureTo(std::timed_mutex & sendMutex, Store & destStore,
    FdSource & from, FdSink & to, ServeProto::Version remoteVersion, const StorePathSet & paths,
>>>>>>> f216bce0
    bool useSubstitutes = false)
{
    StorePathSet closure;
    destStore.computeFSClosure(paths, closure);

<<<<<<< HEAD
=======
    ServeProto::WriteConn wconn {
        .to = to,
        .version = remoteVersion,
    };
    ServeProto::ReadConn rconn {
        .from = from,
        .version = remoteVersion,
    };
>>>>>>> f216bce0
    /* Send the "query valid paths" command with the "lock" option
       enabled. This prevents a race where the remote host
       garbage-collect paths that are already there. Optionally, ask
       the remote host to substitute missing paths. */
    // FIXME: substitute output pollutes our build log
<<<<<<< HEAD
    conn.to << ServeProto::Command::QueryValidPaths << 1 << useSubstitutes;
    ServeProto::write(destStore, conn, closure);
    conn.to.flush();

    /* Get back the set of paths that are already valid on the remote
       host. */
    auto present = ServeProto::Serialise<StorePathSet>::read(destStore, conn);
=======
    to << ServeProto::Command::QueryValidPaths << 1 << useSubstitutes;
    ServeProto::write(destStore, wconn, closure);
    to.flush();

    /* Get back the set of paths that are already valid on the remote
       host. */
    auto present = ServeProto::Serialise<StorePathSet>::read(destStore, rconn);
>>>>>>> f216bce0

    if (present.size() == closure.size()) return;

    auto sorted = destStore.topoSortPaths(closure);

    StorePathSet missing;
    for (auto i = sorted.rbegin(); i != sorted.rend(); ++i)
        if (!present.count(*i)) missing.insert(*i);

    printMsg(lvlDebug, "sending %d missing paths", missing.size());

    std::unique_lock<std::timed_mutex> sendLock(conn.machine->state->sendLock,
        std::chrono::seconds(600));

    conn.to << ServeProto::Command::ImportPaths;
    destStore.exportPaths(missing, conn.to);
    conn.to.flush();

    if (readInt(conn.from) != 1)
        throw Error("remote machine failed to import closure");
}


// FIXME: use Store::topoSortPaths().
static StorePaths reverseTopoSortPaths(const std::map<StorePath, ValidPathInfo> & paths)
{
    StorePaths sorted;
    StorePathSet visited;

    std::function<void(const StorePath & path)> dfsVisit;

    dfsVisit = [&](const StorePath & path) {
        if (!visited.insert(path).second) return;

        auto info = paths.find(path);
        auto references = info == paths.end() ? StorePathSet() : info->second.references;

        for (auto & i : references)
            /* Don't traverse into paths that don't exist.  That can
               happen due to substitutes for non-existent paths. */
            if (i != path && paths.count(i))
                dfsVisit(i);

        sorted.push_back(path);
    };

    for (auto & i : paths)
        dfsVisit(i.first);

    return sorted;
}

static std::pair<Path, AutoCloseFD> openLogFile(const std::string & logDir, const StorePath & drvPath)
{
    std::string base(drvPath.to_string());
    auto logFile = logDir + "/" + std::string(base, 0, 2) + "/" + std::string(base, 2);

    createDirs(dirOf(logFile));

    AutoCloseFD logFD = open(logFile.c_str(), O_CREAT | O_TRUNC | O_WRONLY, 0666);
    if (!logFD) throw SysError("creating log file ‘%s’", logFile);

    return {std::move(logFile), std::move(logFD)};
}

static void handshake(Machine::Connection & conn, unsigned int repeats)
{
    conn.to << SERVE_MAGIC_1 << 0x206;
    conn.to.flush();

    unsigned int magic = readInt(conn.from);
    if (magic != SERVE_MAGIC_2)
        throw Error("protocol mismatch with ‘nix-store --serve’ on ‘%1%’", conn.machine->sshName);
    conn.remoteVersion = readInt(conn.from);
    if (GET_PROTOCOL_MAJOR(conn.remoteVersion) != 0x200)
        throw Error("unsupported ‘nix-store --serve’ protocol version on ‘%1%’", conn.machine->sshName);
    if (GET_PROTOCOL_MINOR(conn.remoteVersion) < 3 && repeats > 0)
        throw Error("machine ‘%1%’ does not support repeating a build; please upgrade it to Nix 1.12", conn.machine->sshName);
}

static BasicDerivation sendInputs(
    State & state,
    Step & step,
    Store & localStore,
    Store & destStore,
    Machine::Connection & conn,
    unsigned int & overhead,
    counter & nrStepsWaiting,
    counter & nrStepsCopyingTo
)
{
    BasicDerivation basicDrv(*step.drv);

    for (const auto & input : step.drv->inputDrvs) {
        auto drv2 = localStore.readDerivation(input.first);
        for (auto & name : input.second) {
            if (auto i = get(drv2.outputs, name)) {
                auto outPath = i->path(localStore, drv2.name, name);
                basicDrv.inputSrcs.insert(*outPath);
            }
        }
    }

    /* Ensure that the inputs exist in the destination store. This is
       a no-op for regular stores, but for the binary cache store,
       this will copy the inputs to the binary cache from the local
       store. */
    if (&localStore != &destStore) {
        copyClosure(localStore, destStore,
            step.drv->inputSrcs,
            NoRepair, NoCheckSigs, NoSubstitute);
    }

    {
        auto mc1 = std::make_shared<MaintainCount<counter>>(nrStepsWaiting);
        mc1.reset();
        MaintainCount<counter> mc2(nrStepsCopyingTo);

        printMsg(lvlDebug, "sending closure of ‘%s’ to ‘%s’",
            localStore.printStorePath(step.drvPath), conn.machine->sshName);

        auto now1 = std::chrono::steady_clock::now();

        /* Copy the input closure. */
        if (conn.machine->isLocalhost()) {
            StorePathSet closure;
            destStore.computeFSClosure(basicDrv.inputSrcs, closure);
            copyPaths(destStore, localStore, closure, NoRepair, NoCheckSigs, NoSubstitute);
        } else {
            copyClosureTo(conn, destStore, basicDrv.inputSrcs, true);
        }

        auto now2 = std::chrono::steady_clock::now();

        overhead += std::chrono::duration_cast<std::chrono::milliseconds>(now2 - now1).count();
    }

    return basicDrv;
}

static BuildResult performBuild(
    Machine::Connection & conn,
    Store & localStore,
    StorePath drvPath,
    const BasicDerivation & drv,
    const State::BuildOptions & options,
    counter & nrStepsBuilding
)
{

    BuildResult result;

    conn.to << ServeProto::Command::BuildDerivation << localStore.printStorePath(drvPath);
    writeDerivation(conn.to, localStore, drv);
    conn.to << options.maxSilentTime << options.buildTimeout;
    if (GET_PROTOCOL_MINOR(conn.remoteVersion) >= 2)
        conn.to << options.maxLogSize;
    if (GET_PROTOCOL_MINOR(conn.remoteVersion) >= 3) {
        conn.to
            << options.repeats // == build-repeat
            << options.enforceDeterminism;
    }
    conn.to.flush();

    result.startTime = time(0);

    {
        MaintainCount<counter> mc(nrStepsBuilding);
        result.status = (BuildResult::Status)readInt(conn.from);
    }
    result.stopTime = time(0);


    result.errorMsg = readString(conn.from);
    if (GET_PROTOCOL_MINOR(conn.remoteVersion) >= 3) {
        result.timesBuilt = readInt(conn.from);
        result.isNonDeterministic = readInt(conn.from);
        auto start = readInt(conn.from);
        auto stop = readInt(conn.from);
        if (start && start) {
            /* Note: this represents the duration of a single
                round, rather than all rounds. */
            result.startTime = start;
            result.stopTime = stop;
        }
    }
    if (GET_PROTOCOL_MINOR(conn.remoteVersion) >= 6) {
        ServeProto::Serialise<DrvOutputs>::read(localStore, conn);
    }

    return result;
}

static std::map<StorePath, ValidPathInfo> queryPathInfos(
    Machine::Connection & conn,
    Store & localStore,
    StorePathSet & outputs,
    size_t & totalNarSize
)
{

    /* Get info about each output path. */
    std::map<StorePath, ValidPathInfo> infos;
    conn.to << ServeProto::Command::QueryPathInfos;
    ServeProto::write(localStore, conn, outputs);
    conn.to.flush();
    while (true) {
        auto storePathS = readString(conn.from);
        if (storePathS == "") break;
        auto deriver = readString(conn.from); // deriver
        auto references = ServeProto::Serialise<StorePathSet>::read(localStore, conn);
        readLongLong(conn.from); // download size
        auto narSize = readLongLong(conn.from);
        auto narHash = Hash::parseAny(readString(conn.from), htSHA256);
        auto ca = ContentAddress::parseOpt(readString(conn.from));
        readStrings<StringSet>(conn.from); // sigs
        ValidPathInfo info(localStore.parseStorePath(storePathS), narHash);
        assert(outputs.count(info.path));
        info.references = references;
        info.narSize = narSize;
        totalNarSize += info.narSize;
        info.narHash = narHash;
        info.ca = ca;
        if (deriver != "")
            info.deriver = localStore.parseStorePath(deriver);
        infos.insert_or_assign(info.path, info);
    }

    return infos;
}

static void copyPathFromRemote(
    Machine::Connection & conn,
    NarMemberDatas & narMembers,
    Store & localStore,
    Store & destStore,
    const ValidPathInfo & info
)
{
      /* Receive the NAR from the remote and add it to the
          destination store. Meanwhile, extract all the info from the
          NAR that getBuildOutput() needs. */
      auto source2 = sinkToSource([&](Sink & sink)
      {
          /* Note: we should only send the command to dump the store
              path to the remote if the NAR is actually going to get read
              by the destination store, which won't happen if this path
              is already valid on the destination store. Since this
              lambda function only gets executed if someone tries to read
              from source2, we will send the command from here rather
              than outside the lambda. */
          conn.to << ServeProto::Command::DumpStorePath << localStore.printStorePath(info.path);
          conn.to.flush();

          TeeSource tee(conn.from, sink);
          extractNarData(tee, localStore.printStorePath(info.path), narMembers);
      });

      destStore.addToStore(info, *source2, NoRepair, NoCheckSigs);
}

static void copyPathsFromRemote(
    Machine::Connection & conn,
    NarMemberDatas & narMembers,
    Store & localStore,
    Store & destStore,
    const std::map<StorePath, ValidPathInfo> & infos
)
{
      auto pathsSorted = reverseTopoSortPaths(infos);

      for (auto & path : pathsSorted) {
          auto & info = infos.find(path)->second;
          copyPathFromRemote(conn, narMembers, localStore, destStore, info);
      }

}

}

/* using namespace nix::build_remote; */

void RemoteResult::updateWithBuildResult(const nix::BuildResult & buildResult)
{
    RemoteResult thisArrow;

    startTime = buildResult.startTime;
    stopTime = buildResult.stopTime;
    timesBuilt = buildResult.timesBuilt;
    errorMsg = buildResult.errorMsg;
    isNonDeterministic = buildResult.isNonDeterministic;

    switch ((BuildResult::Status) buildResult.status) {
        case BuildResult::Built:
            stepStatus = bsSuccess;
            break;
        case BuildResult::Substituted:
        case BuildResult::AlreadyValid:
            stepStatus = bsSuccess;
            isCached = true;
            break;
        case BuildResult::PermanentFailure:
            stepStatus = bsFailed;
            canCache = true;
            errorMsg = "";
            break;
        case BuildResult::InputRejected:
        case BuildResult::OutputRejected:
            stepStatus = bsFailed;
            canCache = true;
            break;
        case BuildResult::TransientFailure:
            stepStatus = bsFailed;
            canRetry = true;
            errorMsg = "";
            break;
        case BuildResult::TimedOut:
            stepStatus = bsTimedOut;
            errorMsg = "";
            break;
        case BuildResult::MiscFailure:
            stepStatus = bsAborted;
            canRetry = true;
            break;
        case BuildResult::LogLimitExceeded:
            stepStatus = bsLogLimitExceeded;
            break;
        case BuildResult::NotDeterministic:
            stepStatus = bsNotDeterministic;
            canRetry = false;
            canCache = true;
            break;
        default:
            stepStatus = bsAborted;
            break;
    }

}


void State::buildRemote(ref<Store> destStore,
    Machine::ptr machine, Step::ptr step,
    const BuildOptions & buildOptions,
    RemoteResult & result, std::shared_ptr<ActiveStep> activeStep,
    std::function<void(StepState)> updateStep,
    NarMemberDatas & narMembers)
{
    assert(BuildResult::TimedOut == 8);

    auto [logFile, logFD] = build_remote::openLogFile(logDir, step->drvPath);
    AutoDelete logFileDel(logFile, false);
    result.logFile = logFile;

    nix::Path tmpDir = createTempDir();
    AutoDelete tmpDirDel(tmpDir, true);

    try {

        updateStep(ssConnecting);

        // FIXME: rewrite to use Store.
        Child child;
        build_remote::openConnection(machine, tmpDir, logFD.get(), child);

        {
            auto activeStepState(activeStep->state_.lock());
            if (activeStepState->cancelled) throw Error("step cancelled");
            activeStepState->pid = child.pid;
        }

        Finally clearPid([&]() {
            auto activeStepState(activeStep->state_.lock());
            activeStepState->pid = -1;

            /* FIXME: there is a slight race here with step
               cancellation in State::processQueueChange(), which
               could call kill() on this pid after we've done waitpid()
               on it. With pid wrap-around, there is a tiny
               possibility that we end up killing another
               process. Meh. */
        });

<<<<<<< HEAD
        Machine::Connection conn;
        conn.from = child.from.get();
        conn.to = child.to.get();
        conn.machine = machine;
=======
        FdSource from(child.from.get());
        FdSink to(child.to.get());
>>>>>>> f216bce0

        Finally updateStats([&]() {
            bytesReceived += conn.from.read;
            bytesSent += conn.to.written;
        });

<<<<<<< HEAD
=======
        /* Handshake. */
        ServeProto::Version remoteVersion;

>>>>>>> f216bce0
        try {
          build_remote::handshake(conn, buildOptions.repeats);
        } catch (EndOfFile & e) {
            child.pid.wait();
            std::string s = chomp(readFile(result.logFile));
            throw Error("cannot connect to ‘%1%’: %2%", machine->sshName, s);
        }

        ServeProto::ReadConn rconn {
            .from = from,
            .version = remoteVersion,
        };
        ServeProto::WriteConn wconn {
            .to = to,
            .version = remoteVersion,
        };

        {
            auto info(machine->state->connectInfo.lock());
            info->consecutiveFailures = 0;
        }

        /* Gather the inputs. If the remote side is Nix <= 1.9, we have to
           copy the entire closure of ‘drvPath’, as well as the required
           outputs of the input derivations. On Nix > 1.9, we only need to
           copy the immediate sources of the derivation and the required
           outputs of the input derivations. */
        updateStep(ssSendingInputs);
        BasicDerivation resolvedDrv = build_remote::sendInputs(*this, *step, *localStore, *destStore, conn, result.overhead, nrStepsWaiting, nrStepsCopyingTo);

<<<<<<< HEAD
        logFileDel.cancel();
=======
        StorePathSet inputs;
        BasicDerivation basicDrv(*step->drv);

        for (auto & p : step->drv->inputSrcs)
            inputs.insert(p);

        for (auto & [drvPath, node] : step->drv->inputDrvs.map) {
            auto drv2 = localStore->readDerivation(drvPath);
            for (auto & name : node.value) {
                if (auto i = get(drv2.outputs, name)) {
                    auto outPath = i->path(*localStore, drv2.name, name);
                    inputs.insert(*outPath);
                    basicDrv.inputSrcs.insert(*outPath);
                }
            }
        }

        /* Ensure that the inputs exist in the destination store. This is
           a no-op for regular stores, but for the binary cache store,
           this will copy the inputs to the binary cache from the local
           store. */
        if (localStore != std::shared_ptr<Store>(destStore)) {
            copyClosure(*localStore, *destStore,
                step->drv->inputSrcs,
                NoRepair, NoCheckSigs, NoSubstitute);
        }

        {
            auto mc1 = std::make_shared<MaintainCount<counter>>(nrStepsWaiting);
            mc1.reset();
            MaintainCount<counter> mc2(nrStepsCopyingTo);

            printMsg(lvlDebug, "sending closure of ‘%s’ to ‘%s’",
                localStore->printStorePath(step->drvPath), machine->sshName);

            auto now1 = std::chrono::steady_clock::now();

            /* Copy the input closure. */
            if (machine->isLocalhost()) {
                StorePathSet closure;
                destStore->computeFSClosure(inputs, closure);
                copyPaths(*destStore, *localStore, closure, NoRepair, NoCheckSigs, NoSubstitute);
            } else {
                copyClosureTo(machine->state->sendLock, *destStore, from, to, remoteVersion, inputs, true);
            }

            auto now2 = std::chrono::steady_clock::now();

            result.overhead += std::chrono::duration_cast<std::chrono::milliseconds>(now2 - now1).count();
        }

        autoDelete.cancel();
>>>>>>> f216bce0

        /* Truncate the log to get rid of messages about substitutions
            etc. on the remote system. */
        if (lseek(logFD.get(), SEEK_SET, 0) != 0)
            throw SysError("seeking to the start of log file ‘%s’", result.logFile);

        if (ftruncate(logFD.get(), 0) == -1)
            throw SysError("truncating log file ‘%s’", result.logFile);

        logFD = -1;

        /* Do the build. */
        printMsg(lvlDebug, "building ‘%s’ on ‘%s’",
            localStore->printStorePath(step->drvPath),
            machine->sshName);

        updateStep(ssBuilding);

        BuildResult buildResult = build_remote::performBuild(
            conn,
            *localStore,
            step->drvPath,
            resolvedDrv,
            buildOptions,
            nrStepsBuilding
        );

        result.updateWithBuildResult(buildResult);

<<<<<<< HEAD
=======
        result.startTime = time(0);
        int res;
        {
            MaintainCount<counter> mc(nrStepsBuilding);
            res = readInt(from);
        }
        result.stopTime = time(0);

        result.errorMsg = readString(from);
        if (GET_PROTOCOL_MINOR(remoteVersion) >= 3) {
            result.timesBuilt = readInt(from);
            result.isNonDeterministic = readInt(from);
            auto start = readInt(from);
            auto stop = readInt(from);
            if (start && start) {
                /* Note: this represents the duration of a single
                    round, rather than all rounds. */
                result.startTime = start;
                result.stopTime = stop;
            }
        }
        if (GET_PROTOCOL_MINOR(remoteVersion) >= 6) {
            ServeProto::Serialise<DrvOutputs>::read(*localStore, rconn);
        }
        switch ((BuildResult::Status) res) {
            case BuildResult::Built:
                result.stepStatus = bsSuccess;
                break;
            case BuildResult::Substituted:
            case BuildResult::AlreadyValid:
                result.stepStatus = bsSuccess;
                result.isCached = true;
                break;
            case BuildResult::PermanentFailure:
                result.stepStatus = bsFailed;
                result.canCache = true;
                result.errorMsg = "";
                break;
            case BuildResult::InputRejected:
            case BuildResult::OutputRejected:
                result.stepStatus = bsFailed;
                result.canCache = true;
                break;
            case BuildResult::TransientFailure:
                result.stepStatus = bsFailed;
                result.canRetry = true;
                result.errorMsg = "";
                break;
            case BuildResult::TimedOut:
                result.stepStatus = bsTimedOut;
                result.errorMsg = "";
                break;
            case BuildResult::MiscFailure:
                result.stepStatus = bsAborted;
                result.canRetry = true;
                break;
            case BuildResult::LogLimitExceeded:
                result.stepStatus = bsLogLimitExceeded;
                break;
            case BuildResult::NotDeterministic:
                result.stepStatus = bsNotDeterministic;
                result.canRetry = false;
                result.canCache = true;
                break;
            default:
                result.stepStatus = bsAborted;
                break;
        }
>>>>>>> f216bce0
        if (result.stepStatus != bsSuccess) return;

        result.errorMsg = "";

        /* If the path was substituted or already valid, then we didn't
           get a build log. */
        if (result.isCached) {
            printMsg(lvlInfo, "outputs of ‘%s’ substituted or already valid on ‘%s’",
                localStore->printStorePath(step->drvPath), machine->sshName);
            unlink(result.logFile.c_str());
            result.logFile = "";
        }

        /* Copy the output paths. */
        if (!machine->isLocalhost() || localStore != std::shared_ptr<Store>(destStore)) {
            updateStep(ssReceivingOutputs);

            MaintainCount<counter> mc(nrStepsCopyingFrom);

            auto now1 = std::chrono::steady_clock::now();

            StorePathSet outputs;
            for (auto & i : step->drv->outputsAndOptPaths(*localStore)) {
                if (i.second.second)
                   outputs.insert(*i.second.second);
            }

            size_t totalNarSize = 0;
<<<<<<< HEAD
            auto infos = build_remote::queryPathInfos(conn, *localStore, outputs, totalNarSize);
=======
            to << ServeProto::Command::QueryPathInfos;
            ServeProto::write(*localStore, wconn, outputs);
            to.flush();
            while (true) {
                auto storePathS = readString(from);
                if (storePathS == "") break;
                auto deriver = readString(from); // deriver
                auto references = ServeProto::Serialise<StorePathSet>::read(*localStore, rconn);
                readLongLong(from); // download size
                auto narSize = readLongLong(from);
                auto narHash = Hash::parseAny(readString(from), htSHA256);
                auto ca = ContentAddress::parseOpt(readString(from));
                readStrings<StringSet>(from); // sigs
                ValidPathInfo info(localStore->parseStorePath(storePathS), narHash);
                assert(outputs.count(info.path));
                info.references = references;
                info.narSize = narSize;
                totalNarSize += info.narSize;
                info.narHash = narHash;
                info.ca = ca;
                if (deriver != "")
                    info.deriver = localStore->parseStorePath(deriver);
                infos.insert_or_assign(info.path, info);
            }
>>>>>>> f216bce0

            if (totalNarSize > maxOutputSize) {
                result.stepStatus = bsNarSizeLimitExceeded;
                return;
            }

            /* Copy each path. */
            printMsg(lvlDebug, "copying outputs of ‘%s’ from ‘%s’ (%d bytes)",
                localStore->printStorePath(step->drvPath), machine->sshName, totalNarSize);

            build_remote::copyPathsFromRemote(conn, narMembers, *localStore, *destStore, infos);
            auto now2 = std::chrono::steady_clock::now();

            result.overhead += std::chrono::duration_cast<std::chrono::milliseconds>(now2 - now1).count();
        }

        /* Shut down the connection. */
        child.to = -1;
        child.pid.wait();

    } catch (Error & e) {
        /* Disable this machine until a certain period of time has
           passed. This period increases on every consecutive
           failure. However, don't count failures that occurred soon
           after the last one (to take into account steps started in
           parallel). */
        auto info(machine->state->connectInfo.lock());
        auto now = std::chrono::system_clock::now();
        if (info->consecutiveFailures == 0 || info->lastFailure < now - std::chrono::seconds(30)) {
            info->consecutiveFailures = std::min(info->consecutiveFailures + 1, (unsigned int) 4);
            info->lastFailure = now;
            int delta = retryInterval * std::pow(retryBackoff, info->consecutiveFailures - 1) + (rand() % 30);
            printMsg(lvlInfo, "will disable machine ‘%1%’ for %2%s", machine->sshName, delta);
            info->disabledUntil = now + std::chrono::seconds(delta);
        }
        throw;
    }
}<|MERGE_RESOLUTION|>--- conflicted
+++ resolved
@@ -109,37 +109,20 @@
 }
 
 
-<<<<<<< HEAD
 static void copyClosureTo(
     Machine::Connection & conn,
     Store & destStore,
     const StorePathSet & paths,
-=======
-static void copyClosureTo(std::timed_mutex & sendMutex, Store & destStore,
-    FdSource & from, FdSink & to, ServeProto::Version remoteVersion, const StorePathSet & paths,
->>>>>>> f216bce0
     bool useSubstitutes = false)
 {
     StorePathSet closure;
     destStore.computeFSClosure(paths, closure);
 
-<<<<<<< HEAD
-=======
-    ServeProto::WriteConn wconn {
-        .to = to,
-        .version = remoteVersion,
-    };
-    ServeProto::ReadConn rconn {
-        .from = from,
-        .version = remoteVersion,
-    };
->>>>>>> f216bce0
     /* Send the "query valid paths" command with the "lock" option
        enabled. This prevents a race where the remote host
        garbage-collect paths that are already there. Optionally, ask
        the remote host to substitute missing paths. */
     // FIXME: substitute output pollutes our build log
-<<<<<<< HEAD
     conn.to << ServeProto::Command::QueryValidPaths << 1 << useSubstitutes;
     ServeProto::write(destStore, conn, closure);
     conn.to.flush();
@@ -147,15 +130,6 @@
     /* Get back the set of paths that are already valid on the remote
        host. */
     auto present = ServeProto::Serialise<StorePathSet>::read(destStore, conn);
-=======
-    to << ServeProto::Command::QueryValidPaths << 1 << useSubstitutes;
-    ServeProto::write(destStore, wconn, closure);
-    to.flush();
-
-    /* Get back the set of paths that are already valid on the remote
-       host. */
-    auto present = ServeProto::Serialise<StorePathSet>::read(destStore, rconn);
->>>>>>> f216bce0
 
     if (present.size() == closure.size()) return;
 
@@ -249,9 +223,9 @@
 {
     BasicDerivation basicDrv(*step.drv);
 
-    for (const auto & input : step.drv->inputDrvs) {
-        auto drv2 = localStore.readDerivation(input.first);
-        for (auto & name : input.second) {
+    for (auto & [drvPath, node] : step.drv->inputDrvs.map) {
+        auto drv2 = localStore.readDerivation(drvPath);
+        for (auto & name : node.value) {
             if (auto i = get(drv2.outputs, name)) {
                 auto outPath = i->path(localStore, drv2.name, name);
                 basicDrv.inputSrcs.insert(*outPath);
@@ -538,27 +512,16 @@
                process. Meh. */
         });
 
-<<<<<<< HEAD
         Machine::Connection conn;
         conn.from = child.from.get();
         conn.to = child.to.get();
         conn.machine = machine;
-=======
-        FdSource from(child.from.get());
-        FdSink to(child.to.get());
->>>>>>> f216bce0
 
         Finally updateStats([&]() {
             bytesReceived += conn.from.read;
             bytesSent += conn.to.written;
         });
 
-<<<<<<< HEAD
-=======
-        /* Handshake. */
-        ServeProto::Version remoteVersion;
-
->>>>>>> f216bce0
         try {
           build_remote::handshake(conn, buildOptions.repeats);
         } catch (EndOfFile & e) {
@@ -566,15 +529,6 @@
             std::string s = chomp(readFile(result.logFile));
             throw Error("cannot connect to ‘%1%’: %2%", machine->sshName, s);
         }
-
-        ServeProto::ReadConn rconn {
-            .from = from,
-            .version = remoteVersion,
-        };
-        ServeProto::WriteConn wconn {
-            .to = to,
-            .version = remoteVersion,
-        };
 
         {
             auto info(machine->state->connectInfo.lock());
@@ -589,62 +543,7 @@
         updateStep(ssSendingInputs);
         BasicDerivation resolvedDrv = build_remote::sendInputs(*this, *step, *localStore, *destStore, conn, result.overhead, nrStepsWaiting, nrStepsCopyingTo);
 
-<<<<<<< HEAD
         logFileDel.cancel();
-=======
-        StorePathSet inputs;
-        BasicDerivation basicDrv(*step->drv);
-
-        for (auto & p : step->drv->inputSrcs)
-            inputs.insert(p);
-
-        for (auto & [drvPath, node] : step->drv->inputDrvs.map) {
-            auto drv2 = localStore->readDerivation(drvPath);
-            for (auto & name : node.value) {
-                if (auto i = get(drv2.outputs, name)) {
-                    auto outPath = i->path(*localStore, drv2.name, name);
-                    inputs.insert(*outPath);
-                    basicDrv.inputSrcs.insert(*outPath);
-                }
-            }
-        }
-
-        /* Ensure that the inputs exist in the destination store. This is
-           a no-op for regular stores, but for the binary cache store,
-           this will copy the inputs to the binary cache from the local
-           store. */
-        if (localStore != std::shared_ptr<Store>(destStore)) {
-            copyClosure(*localStore, *destStore,
-                step->drv->inputSrcs,
-                NoRepair, NoCheckSigs, NoSubstitute);
-        }
-
-        {
-            auto mc1 = std::make_shared<MaintainCount<counter>>(nrStepsWaiting);
-            mc1.reset();
-            MaintainCount<counter> mc2(nrStepsCopyingTo);
-
-            printMsg(lvlDebug, "sending closure of ‘%s’ to ‘%s’",
-                localStore->printStorePath(step->drvPath), machine->sshName);
-
-            auto now1 = std::chrono::steady_clock::now();
-
-            /* Copy the input closure. */
-            if (machine->isLocalhost()) {
-                StorePathSet closure;
-                destStore->computeFSClosure(inputs, closure);
-                copyPaths(*destStore, *localStore, closure, NoRepair, NoCheckSigs, NoSubstitute);
-            } else {
-                copyClosureTo(machine->state->sendLock, *destStore, from, to, remoteVersion, inputs, true);
-            }
-
-            auto now2 = std::chrono::steady_clock::now();
-
-            result.overhead += std::chrono::duration_cast<std::chrono::milliseconds>(now2 - now1).count();
-        }
-
-        autoDelete.cancel();
->>>>>>> f216bce0
 
         /* Truncate the log to get rid of messages about substitutions
             etc. on the remote system. */
@@ -674,77 +573,6 @@
 
         result.updateWithBuildResult(buildResult);
 
-<<<<<<< HEAD
-=======
-        result.startTime = time(0);
-        int res;
-        {
-            MaintainCount<counter> mc(nrStepsBuilding);
-            res = readInt(from);
-        }
-        result.stopTime = time(0);
-
-        result.errorMsg = readString(from);
-        if (GET_PROTOCOL_MINOR(remoteVersion) >= 3) {
-            result.timesBuilt = readInt(from);
-            result.isNonDeterministic = readInt(from);
-            auto start = readInt(from);
-            auto stop = readInt(from);
-            if (start && start) {
-                /* Note: this represents the duration of a single
-                    round, rather than all rounds. */
-                result.startTime = start;
-                result.stopTime = stop;
-            }
-        }
-        if (GET_PROTOCOL_MINOR(remoteVersion) >= 6) {
-            ServeProto::Serialise<DrvOutputs>::read(*localStore, rconn);
-        }
-        switch ((BuildResult::Status) res) {
-            case BuildResult::Built:
-                result.stepStatus = bsSuccess;
-                break;
-            case BuildResult::Substituted:
-            case BuildResult::AlreadyValid:
-                result.stepStatus = bsSuccess;
-                result.isCached = true;
-                break;
-            case BuildResult::PermanentFailure:
-                result.stepStatus = bsFailed;
-                result.canCache = true;
-                result.errorMsg = "";
-                break;
-            case BuildResult::InputRejected:
-            case BuildResult::OutputRejected:
-                result.stepStatus = bsFailed;
-                result.canCache = true;
-                break;
-            case BuildResult::TransientFailure:
-                result.stepStatus = bsFailed;
-                result.canRetry = true;
-                result.errorMsg = "";
-                break;
-            case BuildResult::TimedOut:
-                result.stepStatus = bsTimedOut;
-                result.errorMsg = "";
-                break;
-            case BuildResult::MiscFailure:
-                result.stepStatus = bsAborted;
-                result.canRetry = true;
-                break;
-            case BuildResult::LogLimitExceeded:
-                result.stepStatus = bsLogLimitExceeded;
-                break;
-            case BuildResult::NotDeterministic:
-                result.stepStatus = bsNotDeterministic;
-                result.canRetry = false;
-                result.canCache = true;
-                break;
-            default:
-                result.stepStatus = bsAborted;
-                break;
-        }
->>>>>>> f216bce0
         if (result.stepStatus != bsSuccess) return;
 
         result.errorMsg = "";
@@ -773,34 +601,7 @@
             }
 
             size_t totalNarSize = 0;
-<<<<<<< HEAD
             auto infos = build_remote::queryPathInfos(conn, *localStore, outputs, totalNarSize);
-=======
-            to << ServeProto::Command::QueryPathInfos;
-            ServeProto::write(*localStore, wconn, outputs);
-            to.flush();
-            while (true) {
-                auto storePathS = readString(from);
-                if (storePathS == "") break;
-                auto deriver = readString(from); // deriver
-                auto references = ServeProto::Serialise<StorePathSet>::read(*localStore, rconn);
-                readLongLong(from); // download size
-                auto narSize = readLongLong(from);
-                auto narHash = Hash::parseAny(readString(from), htSHA256);
-                auto ca = ContentAddress::parseOpt(readString(from));
-                readStrings<StringSet>(from); // sigs
-                ValidPathInfo info(localStore->parseStorePath(storePathS), narHash);
-                assert(outputs.count(info.path));
-                info.references = references;
-                info.narSize = narSize;
-                totalNarSize += info.narSize;
-                info.narHash = narHash;
-                info.ca = ca;
-                if (deriver != "")
-                    info.deriver = localStore->parseStorePath(deriver);
-                infos.insert_or_assign(info.path, info);
-            }
->>>>>>> f216bce0
 
             if (totalNarSize > maxOutputSize) {
                 result.stepStatus = bsNarSizeLimitExceeded;
