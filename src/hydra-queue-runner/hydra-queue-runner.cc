--- conflicted
+++ resolved
@@ -250,13 +250,12 @@
  restart:
     auto stepNr = allocBuildStep(txn, buildId);
 
-<<<<<<< HEAD
     auto r = txn.exec_params
         ("insert into BuildSteps (build, stepnr, type, drvPath, busy, startTime, system, status, propagatedFrom, errorMsg, stopTime, machine) values ($1, $2, $3, $4, $5, $6, $7, $8, $9, $10, $11, $12) on conflict do nothing",
          buildId,
          stepNr,
          0, // == build
-         step->drvPath,
+         localStore->printStorePath(step->drvPath),
          status == bsBusy ? 1 : 0,
          startTime != 0 ? std::make_optional(startTime) : std::nullopt,
          step->drv.platform,
@@ -271,30 +270,7 @@
     for (auto & output : step->drv.outputs)
         txn.exec_params0
             ("insert into BuildStepOutputs (build, stepnr, name, path) values ($1, $2, $3, $4)",
-             buildId, stepNr, output.first, output.second.path);
-=======
-    auto r = txn.parameterized
-        ("insert into BuildSteps (build, stepnr, type, drvPath, busy, startTime, system, status, propagatedFrom, errorMsg, stopTime, machine) values ($1, $2, $3, $4, $5, $6, $7, $8, $9, $10, $11, $12) on conflict do nothing")
-        (buildId)
-        (stepNr)
-        (0) // == build
-        (localStore->printStorePath(step->drvPath))
-        (status == bsBusy ? 1 : 0)
-        (startTime, startTime != 0)
-        (step->drv->platform)
-        ((int) status, status != bsBusy)
-        (propagatedFrom, propagatedFrom != 0)
-        (errorMsg, errorMsg != "")
-        (startTime, startTime != 0 && status != bsBusy)
-        (machine).exec();
-
-    if (r.affected_rows() == 0) goto restart;
-
-    for (auto & output : step->drv->outputs)
-        txn.parameterized
-            ("insert into BuildStepOutputs (build, stepnr, name, path) values ($1, $2, $3, $4)")
-            (buildId)(stepNr)(output.first)(localStore->printStorePath(output.second.path)).exec();
->>>>>>> 2d092a6f
+             buildId, stepNr, output.first, localStore->printStorePath(output.second.path));
 
     if (status == bsBusy)
         txn.exec(fmt("notify step_started, '%d\t%d'", buildId, stepNr));
@@ -340,13 +316,12 @@
  restart:
     auto stepNr = allocBuildStep(txn, build->id);
 
-<<<<<<< HEAD
     auto r = txn.exec_params
         ("insert into BuildSteps (build, stepnr, type, drvPath, busy, status, startTime, stopTime) values ($1, $2, $3, $4, $5, $6, $7, $8) on conflict do nothing",
          build->id,
          stepNr,
          1, // == substitution
-         drvPath,
+         (localStore->printStorePath(drvPath)),
          0,
          0,
          startTime,
@@ -356,28 +331,8 @@
 
     txn.exec_params0
         ("insert into BuildStepOutputs (build, stepnr, name, path) values ($1, $2, $3, $4)",
-         build->id, stepNr, outputName, storePath);
-=======
-    auto r = txn.parameterized
-        ("insert into BuildSteps (build, stepnr, type, drvPath, busy, status, startTime, stopTime) values ($1, $2, $3, $4, $5, $6, $7, $8) on conflict do nothing")
-        (build->id)
-        (stepNr)
-        (1) // == substitution
-        (localStore->printStorePath(drvPath))
-        (0)
-        (0)
-        (startTime)
-        (stopTime).exec();
-
-    if (r.affected_rows() == 0) goto restart;
-
-    txn.parameterized
-        ("insert into BuildStepOutputs (build, stepnr, name, path) values ($1, $2, $3, $4)")
-        (build->id)
-        (stepNr)
-        (outputName)
-        (localStore->printStorePath(storePath)).exec();
->>>>>>> 2d092a6f
+         build->id, stepNr, outputName, 
+         localStore->printStorePath(storePath));
 
     return stepNr;
 }
@@ -497,13 +452,8 @@
 bool State::checkCachedFailure(Step::ptr step, Connection & conn)
 {
     pqxx::work txn(conn);
-<<<<<<< HEAD
     for (auto & path : step->drv.outputPaths())
-        if (!txn.exec_params("select 1 from FailedPaths where path = $1", path).empty())
-=======
-    for (auto & path : step->drv->outputPaths())
-        if (!txn.parameterized("select 1 from FailedPaths where path = $1")(localStore->printStorePath(path)).exec().empty())
->>>>>>> 2d092a6f
+        if (!txn.exec_params("select 1 from FailedPaths where path = $1", localStore->printStorePath(path)).empty())
             return true;
     return false;
 }
